--- conflicted
+++ resolved
@@ -176,34 +176,20 @@
         os.mkdir(outfilepath)
     figID = ''
     
-<<<<<<< HEAD
     if ShowPlot is False:
         plt.ioff()
     
-    # if more than one Transect ID is to be compared on a single plot
-    if type(TransectIDs) == list:
-        # scaling for single column A4 page: (6.55,6)
-        mpl.rcParams.update({'font.size':10})
-        fig, axs = plt.subplots(len(TransectIDs),1,figsize=(11.6,5.2), dpi=300, sharex=True)
-=======
-    plt.ioff()
-        
     # if more than one Transect ID is to be compared on a single plot
     if type(TransectIDs) == list:
         # scaling for single column A4 page
         mpl.rcParams.update({'font.size':7})
         fig, axs = plt.subplots(len(TransectIDs),1,figsize=(6.55,6), dpi=300, sharex=True)
->>>>>>> 9e170f03
     else:
         TransectIDs = [TransectIDs]
         # scaling for single column A4 page: (6.55,6)
         mpl.rcParams.update({'font.size':10})
         # use 2 subplots with one empty to be able to loop through them
-<<<<<<< HEAD
         fig, axs = plt.subplots(1,1,figsize=(11.6,5.2), dpi=300, sharex=True)
-=======
-        fig, axs = plt.subplots(1,1,figsize=(6.55,3), dpi=300,sharex=True)
->>>>>>> 9e170f03
         axs = [axs] # to be able to loop through
         
     # common plot labels
@@ -224,9 +210,6 @@
         
         if len(plotdate) == 0:
             print('Transect %s is empty! No values to plot.' % (TransectID))
-            return
-        
-        if len(plotdate) == 0:
             return
         
         plotdate, plotsatdist = [list(d) for d in zip(*sorted(zip(plotdate, plotsatdist), key=lambda x: x[0]))]    
@@ -259,17 +242,9 @@
             # ax.add_patch(rect)
           
         # plot trendlines
-<<<<<<< HEAD
         vegav = MovingAverage(plotsatdist, 3)
         if len(plotdate) >= 3:
             ax.plot(plotdate, vegav, color='#81A739', lw=2, label='3pt Moving Average VegEdge')
-=======
-        vegav = movingaverage(plotsatdist, 3)
-        vegav[0] = plotsatdist[0]
-        vegav[-1] = plotsatdist[-1]
-        if len(plotdate) >= 3:
-            ax.plot(plotdate, vegav, color='#81A739', lw=1, label='3pt Moving Average VegEdge')
->>>>>>> 9e170f03
     
         # linear regression lines
         x = mpl.dates.date2num(plotdate)
@@ -303,7 +278,7 @@
     plt.savefig(figname)
     print('Plot saved under '+figname)
     
-    #plt.show()
+    plt.show()
     
     
 def VegTimeseriesNeon(sitename, TransectInterGDF, TransectIDs, Hemisphere='N', ShowPlot=True):
@@ -477,14 +452,9 @@
     if os.path.isdir(outfilepath) is False:
         os.mkdir(outfilepath)
     figID = ''
-<<<<<<< HEAD
        
     if ShowPlot is False:
         plt.ioff()
-=======
-    
-    plt.ioff()
->>>>>>> 9e170f03
         
     # if more than one Transect ID is to be compared on a single plot
     if type(TransectIDs) == list:
@@ -513,10 +483,7 @@
         lab.set_xlabel('Date (yyyy-mm)')
     lab.set_ylabel('Cross-shore distance (water) (m)', labelpad=22, color='#4056F4')
     lab2.set_ylabel('Cross-shore distance (veg) (m)', color='#81A739')
-<<<<<<< HEAD
-
-=======
->>>>>>> 9e170f03
+
     
     for TransectID, ax in zip(TransectIDs,axs):
         print('plotting transect',TransectID)
@@ -528,19 +495,12 @@
         # remove and interpolate outliers
         plotsatdist = InterpNaN(plotsatdistFull)
         plotwldist = InterpNaN(plotwldistFull)
-                
-        if len(plotdate) == 0:
-            return
-        
-<<<<<<< HEAD
-        plotdate, plotwldate, plotsatdist, plotwldist = [list(d) for d in zip(*sorted(zip(plotdate, plotwldate, plotsatdist, plotwldist), key=lambda x: x[0]))]    
-=======
+        
         if len(plotdate) == 0:
             print('no intersections on Transect',TransectID)
             return
         
         plotdate, plotsatdist, plotwldist = [list(d) for d in zip(*sorted(zip(plotdate, plotsatdist, plotwldist), key=lambda x: x[0]))]    
->>>>>>> 9e170f03
         ax.grid(color=[0.7,0.7,0.7], ls=':', lw=0.5, zorder=0)        
         
         ax2 = ax.twinx()
@@ -573,32 +533,16 @@
             ax.add_patch(rect)
           
         # plot trendlines
-<<<<<<< HEAD
         vegav = MovingAverage(plotsatdist, 3)
         wlav = MovingAverage(plotwldist, 3)
-        if len(plotwldate) >= 3:
-            ax.plot(plotwldate, wlav, color='#4056F4', lw=1, label='3pt Moving Average Waterline')
-        if len(plotdate) >= 3:
-            ax2.plot(plotdate, vegav, color='#81A739', lw=1, label='3pt Moving Average Veg Edge')
-=======
-        vegav = movingaverage(plotsatdist, 3)
-        vegav[0] = plotsatdist[0]
-        vegav[-1] = plotsatdist[-1]
-        
-        wlav = movingaverage(plotwldist, 3)
-        wlav[0] = plotwldist[0]
-        wlav[-1] = plotwldist[-1]
-        
-        if len(plotdate) != len(wlav):
+        if len(plotwldate) != len(wlav):
             print('inconsistent number of plot dates to water level moving average (3pts), Transect', TransectID)
             return
         if len(plotdate) != len(vegav):
             print('inconsistent number of plot dates to vegetation edge moving average (3pts), Transect', TransectID)
             return
-            
         ax.plot(plotdate, wlav, color='#4056F4', lw=1, label='3pt Moving Average Waterline')
         ax2.plot(plotdate, vegav, color='#81A739', lw=1, label='3pt Moving Average Veg Edge')
->>>>>>> 9e170f03
     
         # linear regression lines
         for xaxis, y, pltax, clr in zip([plotwldate,plotdate], [plotwldist,plotsatdist], [ax,ax2], ['#0A1DAE' ,'#3A4C1A']):
@@ -636,6 +580,8 @@
     plt.savefig(figname)
     print('Plot saved under '+figname)
     
+    plt.show()
+
     
 def VegWaterSeasonality(sitename, TransectInterGDF, TransectIDs, Hemisphere='N', P=None):
     
